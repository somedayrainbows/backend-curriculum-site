--- conflicted
+++ resolved
@@ -3,11 +3,7 @@
 title: A Perilous Journey
 ---
 
-<<<<<<< HEAD
-# Iteration 1 - `.append`, `.to_string`, and `.count` (Single Node)
-=======
 # Iteration 1 - Append, To String, and Count (Single Node)
->>>>>>> 0ce00dd1
 
 Great! We have nodes. In this iteration we'll create the `LinkedList` class and start filling in the basic functionality needed to append our _first node_.
 
