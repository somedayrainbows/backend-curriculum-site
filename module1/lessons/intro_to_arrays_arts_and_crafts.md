--- conflicted
+++ resolved
@@ -41,12 +41,8 @@
 * What does an Array model conceptually?  
 * What are some of the properties of an array? How do they behave?  
 
-<<<<<<< HEAD
-## Data Structures, Collections, and Programming
-=======
 ## Data Structures, Collections, and Programming  
 In Pairs, post answers to Slack thread:
->>>>>>> a3e150c4
 * What is a "Data Structure"?  
   A data structure is a particular way of organizing information so that it can be used efficiently
 * Why are Arrays so ubiquitous?
