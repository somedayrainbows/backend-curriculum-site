--- conflicted
+++ resolved
@@ -14,7 +14,7 @@
 It's about time.
 
 ### Flower Exercise (1:00 - 2:00)
-THIS IS HAPPENING AT BLAKE STREET! 
+THIS IS HAPPENING AT BLAKE STREET!
 
 ### Work Time (2:00 - 4:00)
 Do the things.
@@ -55,7 +55,6 @@
 
 ### Meeka
 
-<<<<<<< HEAD
 Maia Stone & Matthew Kaufman (1:45 - 2:15)
 Kristen Burgess & Lacey Knaff ( 2:15 - 2:45)
 
@@ -63,14 +62,4 @@
 
 Ian Lancaster & Kinan Whyte (1:15 - 1:45)
 Chelsea Skovgaard & Christine Gamble (1:15 = 2:15)
-Dale Hendrickson & Gabrielle Procell (2:15 - 2:45)
-=======
-- Maia Stone & Matthew Kaufman (1:45 - 2:15)
-- Kristen Burgess & Lacey Knaff ( 2:15 - 2:45)
-
-### Taylor
-
-- Ian Lancaster & Kinan Whyte (1:15 - 1:45)
-- Chelsea Skovgaard & Christine Gamble (1:45 - 2:15)
-- Dale Hendrickson & Gabrielle Procell (2:15 - 2:45)
->>>>>>> 8910f8da
+Dale Hendrickson & Gabrielle Procell (2:15 - 2:45)