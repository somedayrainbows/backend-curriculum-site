---
title: February 09, 2017
layout: outline
---

## ANNOUNCEMENTS

## ALL

## 1608

<<<<<<< HEAD
### Assessments (9:00 - 12:00)

* Ripped - 9:00 - With Mike
* Census - 10:00 - With Mike
* Monocle - 9:00 - With Jeff
* Briefcase - 9:00 - With Nate
* Mentorship - 10:00 - With Nate

### Capstone Demos (12:45 - 1:45)

### Capstone Sprint Planning, Team Retro & Skill Check / Portfolio Building (1:45 - 4:00)

=======
### Project Assessment & Review (9:00 - 11:45)

### Capstone Demos (1:00 - 2:00)

### Capstone Spring Planning, Team Retro & Skill Check/Portfolio Building (2:00 - 4:00)
>>>>>>> 02c919f5

***

## 1610

### Mock Assessment (9:00 - 11:00)

### Cloney Island re-DTR (11:00 - 11:45)

### Project Work Time & Mock Assessment Reviews (12:45 - 4:00)

***

## 1611

### MixMaster Peer Checks + Q&A (9:00 - 10:00)

### Relationships Implementation Exercises (11:00 - 12:00)

### Project Kickoff (1:00 - 1:30)

### Project Work Time (1:30 - 4:00)

***

## 1701

### Project Evals, Diagnostic, Paired Code Challenge (9:00 - 12:00)

### Protocol: Feedback (1:00 - 2:00)

### Group Project Retro (2:00 - 3:30)

### Mid Mod Pairing Diagnostic/Project Kickoff (3:30 - 4:00)<|MERGE_RESOLUTION|>--- conflicted
+++ resolved
@@ -9,7 +9,6 @@
 
 ## 1608
 
-<<<<<<< HEAD
 ### Assessments (9:00 - 12:00)
 
 * Ripped - 9:00 - With Mike
@@ -22,13 +21,6 @@
 
 ### Capstone Sprint Planning, Team Retro & Skill Check / Portfolio Building (1:45 - 4:00)
 
-=======
-### Project Assessment & Review (9:00 - 11:45)
-
-### Capstone Demos (1:00 - 2:00)
-
-### Capstone Spring Planning, Team Retro & Skill Check/Portfolio Building (2:00 - 4:00)
->>>>>>> 02c919f5
 
 ***
 
