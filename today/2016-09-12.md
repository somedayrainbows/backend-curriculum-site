---
title: September 12, 2016
layout: outline
---

# Announcements
<<<<<<< HEAD
  - Productivity Lunch 12:00 - 1:00
=======

- Productivity Lunch 12:00 - 1:00
>>>>>>> 167ef4ac

# 1606

### Robotics For Web Developers (9:00 - 10:30)  
Kas is Back to talk about robotics and her epic light-up wardrobe.

### Accessibility Deep Dive (10:30 - 12:00)  
Because you can't be too accessible.

### Project Work Time (1:00 - 4:00)  
Get after it.

# 1608

### Idea Box Evaluations (10:30 - 12:00)

Time to show off your very first Idea Box!

#### with Louisa
* 10:30 - 11:00 Chelsea Skovgaard & Lacey Knaff
* 11:00 - 11:30 Christine Gamble & Hilary Lewis

#### with Bree
* 10:30 - 11:00 Mike Ziccardi & Kristen Burgess
* 11:00 - 11:30 Maia Stone & Devin Marie Beliveau

#### with Brenna
* 10:30 - 11:00 Ryan Westlake & Andrew Crist
* 11:00 - 11:30 Alex Pilewski & Matthew Kaufman

#### With Taylor
* 10:30 - 11:00 Dale Hendrickson & Ian Lancaster
* 11:00 - 11:30 Nick Chambers & Chaz Gormley

#### With Steve
* 10:30 - 11:00 Adam Rice & Graham Nessler
* 11:00 - 11:30 Kinan Whyte & Laura Allen & Gabrielle Procell

### Mock Assessments and Project Work Time (1:00 - 4:00)
Schedule TBD

<!-- #### with Jhun

* 1:00 - 1:30 Ian Lancaster
* 1:30 - 2:00 Dale Hendrickson
* 2:00 - 2:30 Kinan Whyte
* 2:30 - 3:00 Ryan Westlake
* 3:00 - 3:30 Kristen Burgess

#### with Brenna

* 1:00 - 1:30 Alex Pilewski
* 1:30 - 2:00 Graham Nessler
* 2:00 - 2:30 Matthew Kaufman
* 2:30 - 3:00 Hilary Lewis
* 3:00 - 3:30 Nick Chambers

#### with Bree

* 1:00 - 1:30 Adam Rice
* 1:30 - 2:00 Laura Allen
* 2:00 - 2:30 Mike Ziccardi
* 2:30 - 3:00 Devin Marie Beliveau

#### with Louisa

* 1:00 - 1:30 Andrew Crist
* 1:30 - 2:00 Chelsea Skovgaard
* 2:00 - 2:30 Christine Gamble
* 2:30 - 3:00 Maia Stone
* 3:00 - 3:30 Gabrielle Procell

#### with Taylor

* 2:00 - 2:30 Lacey Knaff
* 2:30 - 2:30 Chaz Gormley --><|MERGE_RESOLUTION|>--- conflicted
+++ resolved
@@ -4,12 +4,8 @@
 ---
 
 # Announcements
-<<<<<<< HEAD
-  - Productivity Lunch 12:00 - 1:00
-=======
 
 - Productivity Lunch 12:00 - 1:00
->>>>>>> 167ef4ac
 
 # 1606
 
