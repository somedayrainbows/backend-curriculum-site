--- conflicted
+++ resolved
@@ -1,18 +1,14 @@
 ---
 layout: page
 title: Module 4
-<<<<<<< HEAD
-subheading: APIs Scalability and JavaScript
-=======
 subheading: Professional Application Development
->>>>>>> b947f2a8
----
+
 
 ## Module 4 Scope and Sequence
 
 ### Purpose
 
-Module 4 is the capstone: a demonstration of the best of what students are capable of. It prepares them for the workplace by emulating the patterns and processes that they’ll use. It should prepare them for their career by helping them set goals and direction without dictating every step of the journey. 
+Module 4 is the capstone: a demonstration of the best of what students are capable of. It prepares them for the workplace by emulating the patterns and processes that they’ll use. It should prepare them for their career by helping them set goals and direction without dictating every step of the journey.
 
 ### Defining Success
 
