--- conflicted
+++ resolved
@@ -53,13 +53,9 @@
 
 <h4 id="week_3">Week 3</h4>
 *   [Object Oriented JavaScript](./lessons/intro-to-oojs)
-<<<<<<< HEAD
 *   [Unit Testing Workshop](./lessons/unit-testing-client-side-code)
-=======
-*   [Unit Testing Workshop](https://github.com/turingschool-examples/unit-testing-client-side-storage/blob/master/README.md)
 *   [Testing in JavaScript](./lessons/testing-in-javascript)
-*   Interview Prep 
->>>>>>> 0e41ebe9
+*   Interview Prep
 *   [History of JavaScript]()
 *   [Refactor Tractor](./lessons/js_refactor_tractor)
 *   Negotiations
